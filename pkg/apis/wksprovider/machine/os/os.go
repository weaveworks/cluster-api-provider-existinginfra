--- conflicted
+++ resolved
@@ -1,13 +1,10 @@
 package os
 
 import (
-<<<<<<< HEAD
 	"bytes"
+	"context"
 	"encoding/base64"
 	"encoding/json"
-=======
-	"context"
->>>>>>> 0b922a09
 	"fmt"
 	"io"
 	"io/ioutil"
@@ -118,7 +115,6 @@
 	return crdFiles, nil
 }
 
-<<<<<<< HEAD
 // GitParams are all SeedNodeParams related to the user's Git(Hub) repo
 type GitParams struct {
 	GitURL           string
@@ -200,22 +196,22 @@
 // SetupSeedNode installs Kubernetes on this machine, and store the provided
 // manifests in the API server, so that the rest of the cluster can then be
 // set up by the WKS controller.
-func SetupSeedNode(o *OS, params SeedNodeParams) error {
-	p, err := CreateSeedNodeSetupPlan(o, params)
+func SetupSeedNode(ctx context.Context, o *OS, params SeedNodeParams) error {
+	p, err := CreateSeedNodeSetupPlan(ctx, o, params)
 	if err != nil {
 		return err
 	}
-	return ApplyPlan(o, p)
+	return ApplyPlan(ctx, o, p)
 }
 
 // CreateSeedNodeSetupPlan constructs the seed node plan used to setup the initial node
 // prior to turning control over to wks-controller
-func CreateSeedNodeSetupPlan(o *OS, params SeedNodeParams) (*plan.Plan, error) {
+func CreateSeedNodeSetupPlan(ctx context.Context, o *OS, params SeedNodeParams) (*plan.Plan, error) {
 	if err := params.Validate(); err != nil {
 		return nil, err
 	}
 	log.Info("Validated params")
-	cfg, err := envcfg.GetEnvSpecificConfig(o.PkgType, params.Namespace, params.KubeletConfig.CloudProvider, o.Runner)
+	cfg, err := envcfg.GetEnvSpecificConfig(ctx, o.PkgType, params.Namespace, params.KubeletConfig.CloudProvider, o.Runner)
 	if err != nil {
 		return nil, err
 	}
@@ -244,7 +240,7 @@
 
 	log.Info("Built config plan")
 
-	criRes := recipe.BuildCRIPlan(&cluster.Spec.CRI, cfg, o.PkgType)
+	criRes := recipe.BuildCRIPlan(ctx, &cluster.Spec.CRI, cfg, o.PkgType)
 	b.AddResource("install:cri", criRes, plan.DependOn("install:config"))
 
 	log.Info("Built cri plan")
@@ -334,7 +330,7 @@
 	}
 
 	// Set plan as an annotation on node, just like controller does
-	seedNodePlan, err := seedNodeSetupPlan(o, params, &cluster.Spec, configMaps, kubernetesVersion)
+	seedNodePlan, err := seedNodeSetupPlan(ctx, o, params, &cluster.Spec, configMaps, kubernetesVersion)
 	if err != nil {
 		return nil, err
 	}
@@ -440,14 +436,14 @@
 	return yaml.Marshal(secret)
 }
 
-func ApplyPlan(o *OS, p *plan.Plan) error {
-	err := p.Undo(o.Runner, plan.EmptyState)
+func ApplyPlan(ctx context.Context, o *OS, p *plan.Plan) error {
+	err := p.Undo(ctx, o.Runner, plan.EmptyState)
 	if err != nil {
 		log.Infof("Pre-plan cleanup failed:\n%s\n", err)
 		return err
 	}
 
-	_, err = p.Apply(o.Runner, plan.EmptyDiff())
+	_, err = p.Apply(ctx, o.Runner, plan.EmptyDiff())
 	if err != nil {
 		log.Errorf("Apply of Plan failed:\n%s\n", err)
 		return err
@@ -633,8 +629,6 @@
 	return idx, daemonSet, nil
 }
 
-=======
->>>>>>> 0b922a09
 func CreateConfigFileResourcesFromConfigMaps(fileSpecs []existinginfrav1.FileSpec, configMaps map[string]*v1.ConfigMap) ([]*resource.File, error) {
 	log.Info("Getting resources from config maps")
 	fileResources := make([]*resource.File, len(fileSpecs))
@@ -717,12 +711,8 @@
 }
 
 // CreateNodeSetupPlan creates the plan that will be used to set up a node.
-<<<<<<< HEAD
-func (o OS) CreateNodeSetupPlan(params NodeParams) (*plan.Plan, error) {
+func (o OS) CreateNodeSetupPlan(ctx context.Context, params NodeParams) (*plan.Plan, error) {
 	log.Info("Creating node setup plan")
-=======
-func (o OS) CreateNodeSetupPlan(ctx context.Context, params NodeParams) (*plan.Plan, error) {
->>>>>>> 0b922a09
 	if err := params.Validate(); err != nil {
 		return nil, err
 	}
@@ -758,12 +748,8 @@
 
 	configRes := recipe.BuildConfigPlan(configFileResources)
 	b.AddResource("install:config", configRes, plan.DependOn("install:base"))
-<<<<<<< HEAD
 	log.Info("Built config plan")
-	instCriRsrc := recipe.BuildCRIPlan(&params.CRI, cfg, o.PkgType)
-=======
 	instCriRsrc := recipe.BuildCRIPlan(ctx, &params.CRI, cfg, o.PkgType)
->>>>>>> 0b922a09
 	b.AddResource("install.cri", instCriRsrc, plan.DependOn("install:config"))
 	log.Info("Built cri plan")
 
@@ -914,7 +900,7 @@
 	return crdIDs, nil
 }
 
-func seedNodeSetupPlan(o *OS, params SeedNodeParams, providerSpec *existinginfrav1.ClusterSpec, providerConfigMaps map[string]*v1.ConfigMap, kubernetesVersion string) (*plan.Plan, error) {
+func seedNodeSetupPlan(ctx context.Context, o *OS, params SeedNodeParams, providerSpec *existinginfrav1.ClusterSpec, providerConfigMaps map[string]*v1.ConfigMap, kubernetesVersion string) (*plan.Plan, error) {
 	nodeParams := NodeParams{
 		IsMaster:             true,
 		MasterIP:             params.PrivateIP,
@@ -934,7 +920,7 @@
 			secrets[k] = v.Decrypted
 		}
 	}
-	return o.CreateNodeSetupPlan(nodeParams)
+	return o.CreateNodeSetupPlan(ctx, nodeParams)
 }
 
 // processDeployKey adds the encoded deploy key to the set of parameters used to configure flux
